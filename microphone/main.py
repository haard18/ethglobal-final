--- conflicted
+++ resolved
@@ -620,21 +620,12 @@
             # Enhanced wake word detection - will detect all variations
             woke = audio.listen_for_wake_word(["hey pluto"])
             if woke:
-<<<<<<< HEAD
-                print("\n🟢 Wake word detected! Start speaking...")
-=======
                 print("Wake word detected! Start speaking...")
                 show_display_message({"emotion": "wave", "text": "Listening!.."})
->>>>>>> 8390aeba
                 audio_data = audio.listen_until_silence()
                 text = audio.transcribe(audio_data)
                 
                 if text:
-<<<<<<< HEAD
-                    print(f"👤 You said: {text}")
-                    
-                    # Check for exit commands first
-=======
                     print(f"You said: {text}")
                     show_display_message()
                     url = "http://172.30.142.11:3000/"  # Your API endpoint
@@ -644,7 +635,6 @@
                         print(f"API response: {response.text}")
                     except Exception as api_err:
                         print(f"API call failed: {api_err}")
->>>>>>> 8390aeba
                     if any(exit_word in text.lower() for exit_word in ['exit', 'quit', 'goodbye', 'stop']):
                         print("👋 Exiting Pluto Assistant...")
                         break
